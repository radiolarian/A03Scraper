# Retrieve fic ids from an AO3 search
# Will return in searched order
# Saves ids to a csv for later use e.g. to retrieve fic text
# this is for python 2.7 

# Options:
# Only retrieve multichapter fics
# Modify search to include a list of tags
#      (e.g. you want all fics tagged either "romance" or "fluff")

from bs4 import BeautifulSoup
import re
import time
import requests
import csv
import sys
import datetime
import argparse

page_empty = False
base_url = ""
url = ""
num_requested_fic = 0
num_recorded_fic = 0
csv_name = ""
multichap_only = ""
tags = []

# keep track of all processed ids to avoid repeats:
# this is separate from the temporary batch of ids
# that are written to the csv and then forgotten
seen_ids = []

# 
# Ask the user for:
# a url of a works listed page
# e.g. 
# https://archiveofourown.org/works?utf8=%E2%9C%93&work_search%5Bsort_column%5D=word_count&work_search%5Bother_tag_names%5D=&work_search%5Bquery%5D=&work_search%5Blanguage_id%5D=&work_search%5Bcomplete%5D=0&commit=Sort+and+Filter&tag_id=Harry+Potter+-+J*d*+K*d*+Rowling
# https://archiveofourown.org/tags/Harry%20Potter%20-%20J*d*%20K*d*%20Rowling/works?commit=Sort+and+Filter&page=2&utf8=%E2%9C%93&work_search%5Bcomplete%5D=0&work_search%5Blanguage_id%5D=&work_search%5Bother_tag_names%5D=&work_search%5Bquery%5D=&work_search%5Bsort_column%5D=word_count
# how many fics they want
# what to call the output csv
# 
# If you would like to add additional search terms (that is should contain at least one of, but not necessarily all of)
# specify these in the tag csv, one per row. 

def get_args():
    global base_url
    global url
    global csv_name
    global num_requested_fic
    global multichap_only
    global tags

    parser = argparse.ArgumentParser(description='Scrape AO3 work IDs given a search URL')
    parser.add_argument(
        'url', metavar='URL',
        help='a single URL pointing to an AO3 search page')
    parser.add_argument(
        '--out_csv', default='work_ids',
        help='csv output file name')
    parser.add_argument(
        '--header', default='',
        help='user http header')
    parser.add_argument(
        '--num_to_retrieve', default='a', 
        help='how many fic ids you want')
    parser.add_argument(
        '--multichapter_only', default='', 
        help='only retrieve ids for multichapter fics')
    parser.add_argument(
        '--tag_csv', default='',
        help='provide an optional list of tags; the retrieved fics must have one or more such tags')

    args = parser.parse_args()
    url = args.url
    csv_name = str(args.out_csv)
    
    # defaults to all
    if (str(args.num_to_retrieve) is 'a'):
        num_requested_fic = -1
    else:
        num_requested_fic = int(args.num_to_retrieve)

    multichap_only = str(args.multichapter_only)
    if multichap_only != "":
        multichap_only = True
    else:
        multichap_only = False

    tag_csv = str(args.tag_csv)
    if (tag_csv):
        with open(tag_csv, "r") as tags_f:
            tags_reader = csv.reader(tags_f)
            for row in tags_reader:
                tags.append(row[0])

    header_info = str(args.header)

    return header_info

# 
# navigate to a works listed page,
# then extract all work ids
# 
def get_ids(header_info=''):
    global page_empty
    headers = {'user-agent' : header_info}
    req = requests.get(url, headers=headers)
    soup = BeautifulSoup(req.text, "lxml")

    # some responsiveness in the "UI"
    sys.stdout.write('.')
    sys.stdout.flush()
    works = soup.find_all(class_="work blurb group")

    # see if we've gone too far and run out of fic: 
    if (len(works) is 0):
        page_empty = True

    # process list for new fic ids
    ids = []
    for tag in works:
        if (multichap_only):
            # FOR MULTICHAP ONLY
            chaps = tag.find('dd', class_="chapters")
            if (chaps.text != u"1/1"):
                t = tag.get('id')
                t = t[5:]
                if not t in seen_ids:
                    ids.append(t)
                    seen_ids.append(t)
        else:
            t = tag.get('id')
            t = t[5:]
            if not t in seen_ids:
                ids.append(t)
                seen_ids.append(t)
    return ids

# 
# update the url to move to the next page
# note that if you go too far, ao3 won't error, 
# but there will be no works listed
# 
def update_url_to_next_page():
    global url
    key = "page="
    start = url.find(key)

    # there is already a page indicator in the url
    if (start is not -1):
        # find where in the url the page indicator starts and ends
        page_start_index = start + len(key)
        page_end_index = url.find("&", page_start_index)
        # if it's in the middle of the url
        if (page_end_index is not -1):
            page = int(url[page_start_index:page_end_index]) + 1
            url = url[:page_start_index] + str(page) + url[page_end_index:]
        # if it's at the end of the url
        else:
            page = int(url[page_start_index:]) + 1
            url = url[:page_start_index] + str(page)

    # there is no page indicator, so we are on page 1
    else:
        # there are other modifiers
        if (url.find("?") is not -1):
            url = url + "&page=2"
        # there an no modifiers yet
        else:
            url = url + "?page=2"


# modify the base_url to include the new tag, and save to global url
def add_tag_to_url(tag):
    global url
    key = "&work_search%5Bother_tag_names%5D="
    if (base_url.find(key)):
        start = base_url.find(key) + len(key)
        new_url = base_url[:start] + tag + "%2C" + base_url[start:]
        url = new_url
    else:
        url = base_url + "&work_search%5Bother_tag_names%5D=" + tag


# 
# after every page, write the gathered ids
# to the csv, so a crash doesn't lose everything.
# include the url where it was found,
# so an interrupted search can be restarted
# 
def write_ids_to_csv(ids):
    global num_recorded_fic
    with open(csv_name + ".csv", 'a') as csvfile:
        wr = csv.writer(csvfile, delimiter=',')
        for id in ids:
            if (not_finished()):
                wr.writerow([id, url])
                num_recorded_fic = num_recorded_fic + 1
            else:
                break

# 
# if you want everything, you're not done
# otherwise compare recorded against requested.
# recorded doesn't update until it's actually written to the csv.
# If you've gone too far and there are no more fic, end. 
# 
def not_finished():
    if (page_empty):
        return False

    if (num_requested_fic == -1):
        return True
    else:
        if (num_recorded_fic < num_requested_fic):
            return True
        else:
            return False

# 
# include a text file with the starting url,
# and the number of requested fics
# 
def make_readme():
    with open(csv_name + "_readme.txt", "w") as text_file:
        text_file.write("url: " + url + "\n" + "num_requested_fic: " + str(num_requested_fic) + "\n" + "retreived on: " + str(datetime.datetime.now()))

# reset flags to run again
# note: do not reset seen_ids
def reset():
    global page_empty
    global num_recorded_fic
    page_empty = False
    num_recorded_fic = 0

def process_for_ids(header_info=''):
    while(not_finished()):
        # 5 second delay between requests as per AO3's terms of service
        time.sleep(5)
        ids = get_ids(header_info)
        write_ids_to_csv(ids)
        update_url_to_next_page()

def main():
    header_info = get_args()
    make_readme()

<<<<<<< HEAD
    print ("processing...\n")
=======
    print "processing..."
>>>>>>> 3cdc9855

    if (len(tags)):
        for t in tags:
            print ("Getting tag: ", t)
            reset()
            add_tag_to_url(t)
            process_for_ids(header_info)
    else:
        process_for_ids(header_info)

<<<<<<< HEAD
    print ("That's all, folks.")
=======
    print "\nThat's all, folks"
>>>>>>> 3cdc9855

main()<|MERGE_RESOLUTION|>--- conflicted
+++ resolved
@@ -246,11 +246,7 @@
     header_info = get_args()
     make_readme()
 
-<<<<<<< HEAD
     print ("processing...\n")
-=======
-    print "processing..."
->>>>>>> 3cdc9855
 
     if (len(tags)):
         for t in tags:
@@ -261,10 +257,6 @@
     else:
         process_for_ids(header_info)
 
-<<<<<<< HEAD
     print ("That's all, folks.")
-=======
-    print "\nThat's all, folks"
->>>>>>> 3cdc9855
 
 main()