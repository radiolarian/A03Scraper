--- conflicted
+++ resolved
@@ -23,8 +23,8 @@
 # --restart is an optional string which when used in combination with a csv input will start
 # the scraping from the given work_id, skipping all previous rows in the csv
 #
-# --bookmarks is an optional flag which collects the users who have bookmarked a fic.  
-# Because this is a slow operation, it is excluded by default. 
+# --bookmarks is an optional flag which collects the users who have bookmarked a fic.
+# Because this is a slow operation, it is excluded by default.
 #
 # Author: Jingyi Li soundtracknoon [at] gmail
 # I wrote this in Python 2.7. 9/23/16
@@ -141,7 +141,7 @@
 		pages = soup.find('ol', class_='pagination actions').findChildren("li" , recursive=False)
 		max_pages = int(pages[-2].contents[0].contents[0])
 		count = 1
-	
+
 		sys.stdout.write('(' + str(max_pages) + ' pages)')
 		sys.stdout.flush()
 
@@ -254,7 +254,7 @@
 		'--lang', default='', 
 		help='only retrieves fics of certain language (e.g English), make sure you use correct spelling and capitalization or this argument will not work')
 	parser.add_argument(
-		'--bookmarks', action='store_true', 
+		'--bookmarks', action='store_true',
 		help='retrieve bookmarks; ')
 	args = parser.parse_args()
 	fic_ids = args.ids
@@ -313,22 +313,14 @@
 								continue
 							found_restart = process_id(row[0], restart, found_restart)
 							if found_restart:
-<<<<<<< HEAD
-								write_fic_to_csv(row[0], only_first_chap, lang, writer, errorwriter, headers)
-=======
 								write_fic_to_csv(row[0], only_first_chap, lang, include_bookmarks, writer, errorwriter, headers)
->>>>>>> a11ba008
 								time.sleep(delay)
 							else:
 								print('Skipping already processed fic')
 
 			else:
 				for fic_id in fic_ids:
-<<<<<<< HEAD
-					write_fic_to_csv(fic_id, only_first_chap, lang, writer, errorwriter, headers)
-=======
 					write_fic_to_csv(fic_id, only_first_chap, lang, include_bookmarks, writer, errorwriter, headers)
->>>>>>> a11ba008
 					time.sleep(delay)
 
 main()